--- conflicted
+++ resolved
@@ -387,10 +387,6 @@
   cerr << "                             0 8-0   1 8-1    2 8-2    3 8-3    4 8-4    5 8-5   6 8-6" << endl;
   cerr << "                          1.p.q + 8.p.q + 28.p.q + 51.p.q + 45.p.q + 15.p.q + 1.p.q" << endl;
   cerr << "                                                                                " << endl;
-<<<<<<< HEAD
-  cerr << "      -pF <filename>          : activate general polynomial evaluation and load the associated file automaton [ONGOING]" << endl;
-  cerr << "         * example : [ONGOING]"<< endl;
-=======
   cerr << "      -pF <filename>          : activate general polynomial evaluation and load the associated file automaton." << endl;
   cerr << "         * example : \"-spaced -l 5 -m \"##-#\" -pF _file_\" where the _file_ is:" << endl;
   cerr << "                                                                                " << endl;
@@ -404,7 +400,6 @@
   cerr << "                     will give the following result:" << endl;
   cerr << "                                                                                " << endl;  
   cerr << "                             [y - x*y - x*y^2 + 2*x*y^3 - x^2*y + 2*x^2*y^2 - 2*x^2*y^3 + x^3*y - x^3*y^2]" << endl;
->>>>>>> 821c5856
   cerr << "                                                                                " << endl;
   cerr << "      -c <int>,<int>,...      : consider sensitivity when each seed is indexed on 1/c of its positions" << endl;
   cerr << "         * note    : the position is enumerated or choosen randomly depending on -r parameter" << endl;
@@ -3726,11 +3721,7 @@
             matrix<double> * m_pr_sens = a_spr_mx_h_res->matrix_pr_product(a_sens, PRODUCT_UNION_NO_FINAL_LOOP, gv_alignment_length);
             VERB_FILTER(VERBOSITY_ANNOYING, INFO__("= prob matrix product size : " << (m_pr_sens->size())););
 
-<<<<<<< HEAD
             // Multinomial evaluation can be enabled in that case
-=======
-            // Multinomial evaluation can be enabled in that case (FIXME : free memory)
->>>>>>> 821c5856
             if (gv_multipoly_file_flag) {
               /*
               // test 1 on polynomials
